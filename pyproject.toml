--- conflicted
+++ resolved
@@ -104,13 +104,9 @@
 MarkupSafe = "2.1.1"
 pytest-snapshot = "^0.9.0"
 channels = "^3.0.5"
-<<<<<<< HEAD
-ddtrace = "^1.3.4"
 rich = "^12.5.1"
 libcst = {version = "^0.4.7", optional = false}
-=======
 ddtrace = "^1.4.1"
->>>>>>> 431db0a5
 
 [tool.poetry.extras]
 aiohttp = ["aiohttp", "pytest-aiohttp"]
