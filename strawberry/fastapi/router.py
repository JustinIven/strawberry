import json
from datetime import timedelta
from inspect import signature
from typing import Any, Callable, Dict, Iterable, Optional, Sequence, Type, Union

from starlette import status
from starlette.background import BackgroundTasks
from starlette.requests import Request
from starlette.responses import HTMLResponse, JSONResponse, PlainTextResponse, Response
from starlette.types import ASGIApp
from starlette.websockets import WebSocket

from fastapi import APIRouter, Depends
from strawberry.asgi.handlers.http_handler import CustomJSONResponse
from strawberry.exceptions import InvalidCustomContext, MissingQueryError
from strawberry.fastapi.handlers import GraphQLTransportWSHandler, GraphQLWSHandler
from strawberry.file_uploads.utils import replace_placeholders_with_files
from strawberry.http import (
    GraphQLHTTPResponse,
    parse_query_params,
    parse_request_data,
    process_result,
)
from strawberry.http.json_dumps_params import JSONDumpsParams
from strawberry.schema import BaseSchema
from strawberry.schema.exceptions import InvalidOperationTypeError
from strawberry.subscriptions import GRAPHQL_TRANSPORT_WS_PROTOCOL, GRAPHQL_WS_PROTOCOL
from strawberry.types import ExecutionResult
from strawberry.types.graphql import OperationType
from strawberry.utils.debug import pretty_print_graphql_operation
from strawberry.utils.graphiql import get_graphiql_html


CustomContext = Union["BaseContext", Dict[str, Any]]
MergedContext = Union[
    "BaseContext", Dict[str, Union[Any, BackgroundTasks, Request, Response, WebSocket]]
]


class BaseContext:
    def __init__(self):
        self.request: Optional[Union[Request, WebSocket]] = None
        self.background_tasks: Optional[BackgroundTasks] = None
        self.response: Optional[Response] = None


class GraphQLRouter(APIRouter):
    graphql_ws_handler_class = GraphQLWSHandler
    graphql_transport_ws_handler_class = GraphQLTransportWSHandler

    @staticmethod
    async def __get_root_value():
        return None

    @staticmethod
    def __get_context_getter(
        custom_getter: Callable[..., Optional[CustomContext]]
    ) -> Callable[..., CustomContext]:
        def dependency(
            custom_context: Optional[CustomContext],
            background_tasks: BackgroundTasks,
            request: Request = None,
            response: Response = None,
            ws: WebSocket = None,
        ) -> MergedContext:
            default_context = {
                "request": request or ws,
                "background_tasks": background_tasks,
                "response": response,
            }
            if isinstance(custom_context, BaseContext):
                custom_context.request = request or ws
                custom_context.background_tasks = background_tasks
                custom_context.response = response
                return custom_context
            elif isinstance(custom_context, dict):
                return {
                    **default_context,
                    **custom_context,
                }
            elif custom_context is None:
                return default_context
            else:
                raise InvalidCustomContext()

        # replace the signature parameters of dependency...
        # ...with the old parameters minus the first argument as it will be replaced...
        # ...with the value obtained by injecting custom_getter context as a dependency.
        sig = signature(dependency)
        sig = sig.replace(
            parameters=[
                *list(sig.parameters.values())[1:],
                sig.parameters["custom_context"].replace(
                    default=Depends(custom_getter)
                ),
            ],
        )
        # there is an ongoing issue with types and .__signature__ applied to Callables:
        # https://github.com/python/mypy/issues/5958, as of 14/12/21
        # as such, the below line has its typing ignored by MyPy
        dependency.__signature__ = sig  # type: ignore
        return dependency

    def __init__(
        self,
        schema: BaseSchema,
        path: str = "",
        graphiql: bool = True,
        allow_queries_via_get: bool = True,
        keep_alive: bool = False,
        keep_alive_interval: float = 1,
        debug: bool = False,
        root_value_getter=None,
        context_getter=None,
        subscription_protocols=(GRAPHQL_TRANSPORT_WS_PROTOCOL, GRAPHQL_WS_PROTOCOL),
        connection_init_wait_timeout: timedelta = timedelta(minutes=1),
        default: Optional[ASGIApp] = None,
        on_startup: Optional[Sequence[Callable[[], Any]]] = None,
        on_shutdown: Optional[Sequence[Callable[[], Any]]] = None,
        json_encoder: Type[json.JSONEncoder] = json.JSONEncoder,
        json_dumps_params: Optional[JSONDumpsParams] = None,
    ):
        super().__init__(
            default=default,
            on_startup=on_startup,
            on_shutdown=on_shutdown,
        )
        self.schema = schema
        self.graphiql = graphiql
        self.allow_queries_via_get = allow_queries_via_get
        self.keep_alive = keep_alive
        self.keep_alive_interval = keep_alive_interval
        self.debug = debug
        self.root_value_getter = root_value_getter or self.__get_root_value
        self.context_getter = self.__get_context_getter(
            context_getter or (lambda: None)
        )
        self.protocols = subscription_protocols
        self.connection_init_wait_timeout = connection_init_wait_timeout
        self.json_encoder = json_encoder
        self.json_dumps_params = json_dumps_params or {}

        @self.get(
            path,
            responses={
                200: {
                    "description": "The GraphiQL integrated development environment.",
                },
                404: {
                    "description": "Not found if GraphiQL is not enabled.",
                },
            },
        )
        async def handle_http_get(
            request: Request,
            response: Response,
            context=Depends(self.context_getter),
            root_value=Depends(self.root_value_getter),
        ) -> Response:
            actual_response: Response

            if request.query_params:
                try:
                    query_data = parse_query_params(request.query_params._dict)

                except json.JSONDecodeError:
                    return PlainTextResponse(
                        "Unable to parse request body as JSON",
                        status_code=status.HTTP_400_BAD_REQUEST,
                    )

                return await self.execute_request(
                    request=request,
                    response=response,
                    data=query_data,
                    context=context,
                    root_value=root_value,
                )
            elif self.should_render_graphiql(request):
                return self.get_graphiql_response()
            return Response(status_code=status.HTTP_404_NOT_FOUND)

        @self.post(path)
        async def handle_http_post(
            request: Request,
            response: Response,
            context=Depends(self.context_getter),
            root_value=Depends(self.root_value_getter),
        ) -> Response:
            actual_response: Response

            content_type = request.headers.get("content-type", "")

            if "application/json" in content_type:
                try:
                    data = await request.json()
                except json.JSONDecodeError:
                    actual_response = PlainTextResponse(
                        "Unable to parse request body as JSON",
                        status_code=status.HTTP_400_BAD_REQUEST,
                    )

                    return self._merge_responses(response, actual_response)
            elif content_type.startswith("multipart/form-data"):
                multipart_data = await request.form()
<<<<<<< HEAD
                try:
                    operations = json.loads(multipart_data.get("operations", "{}"))
                    files_map = json.loads(multipart_data.get("map", "{}"))
                except json.JSONDecodeError:
                    actual_response = PlainTextResponse(
                        "Unable to parse request body as JSON",
                        status_code=status.HTTP_400_BAD_REQUEST,
                    )

                    return self._merge_responses(response, actual_response)

                try:
                    data = replace_placeholders_with_files(
                        operations, files_map, multipart_data
                    )
                except KeyError:
                    actual_response = PlainTextResponse(
                        "File(s) missing in form data",
                        status_code=status.HTTP_400_BAD_REQUEST,
                    )

                    return self._merge_responses(response, actual_response)
=======
                operations_text = multipart_data.get("operations", "{}")
                operations = json.loads(operations_text)  # type: ignore
                files_map = json.loads(multipart_data.get("map", "{}"))  # type: ignore
                data = replace_placeholders_with_files(
                    operations, files_map, multipart_data
                )
>>>>>>> c60d2b92
            else:
                actual_response = PlainTextResponse(
                    "Unsupported Media Type",
                    status_code=status.HTTP_415_UNSUPPORTED_MEDIA_TYPE,
                )

                return self._merge_responses(response, actual_response)

            return await self.execute_request(
                request=request,
                response=response,
                data=data,
                context=context,
                root_value=root_value,
            )

        @self.websocket(path)
        async def websocket_endpoint(
            websocket: WebSocket,
            context=Depends(self.context_getter),
            root_value=Depends(self.root_value_getter),
        ):
            async def _get_context():
                return context

            async def _get_root_value():
                return root_value

            preferred_protocol = self.pick_preferred_protocol(websocket)
            if preferred_protocol == GRAPHQL_TRANSPORT_WS_PROTOCOL:
                await self.graphql_transport_ws_handler_class(
                    schema=self.schema,
                    debug=self.debug,
                    connection_init_wait_timeout=self.connection_init_wait_timeout,
                    get_context=_get_context,
                    get_root_value=_get_root_value,
                    ws=websocket,
                ).handle()
            elif preferred_protocol == GRAPHQL_WS_PROTOCOL:
                await self.graphql_ws_handler_class(
                    schema=self.schema,
                    debug=self.debug,
                    keep_alive=self.keep_alive,
                    keep_alive_interval=self.keep_alive_interval,
                    get_context=_get_context,
                    get_root_value=_get_root_value,
                    ws=websocket,
                ).handle()
            else:
                # Code 4406 is "Subprotocol not acceptable"
                await websocket.close(code=4406)

    def pick_preferred_protocol(self, ws: WebSocket) -> Optional[str]:
        protocols = ws["subprotocols"]
        intersection = set(protocols) & set(self.protocols)
        return min(
            intersection,
            key=lambda i: protocols.index(i),
            default=None,
        )

    def should_render_graphiql(self, request: Request) -> bool:
        if not self.graphiql:
            return False
        return any(
            supported_header in request.headers.get("accept", "")
            for supported_header in ("text/html", "*/*")
        )

    def get_graphiql_response(self) -> HTMLResponse:
        html = get_graphiql_html()
        return HTMLResponse(html)

    @staticmethod
    def _merge_responses(response: Response, actual_response: Response) -> Response:
        actual_response.headers.raw.extend(response.headers.raw)
        if response.status_code:
            actual_response.status_code = response.status_code

        return actual_response

    async def execute(
        self,
        query: str,
        variables: Optional[Dict[str, Any]] = None,
        context: Any = None,
        operation_name: Optional[str] = None,
        root_value: Any = None,
        allowed_operation_types: Optional[Iterable[OperationType]] = None,
    ):
        if self.debug:
            pretty_print_graphql_operation(operation_name, query, variables)

        return await self.schema.execute(
            query,
            root_value=root_value,
            variable_values=variables,
            operation_name=operation_name,
            context_value=context,
            allowed_operation_types=allowed_operation_types,
        )

    async def process_result(
        self, request: Request, result: ExecutionResult
    ) -> GraphQLHTTPResponse:
        return process_result(result)

    async def execute_request(
        self, request: Request, response: Response, data: dict, context, root_value
    ) -> Response:
        try:
            request_data = parse_request_data(data)
        except MissingQueryError:
            missing_query_response = PlainTextResponse(
                "No GraphQL query found in the request",
                status_code=status.HTTP_400_BAD_REQUEST,
            )
            return self._merge_responses(response, missing_query_response)

        method = request.method
        allowed_operation_types = OperationType.from_http(method)

        if not self.allow_queries_via_get and method == "GET":
            allowed_operation_types = allowed_operation_types - {OperationType.QUERY}

        try:
            result = await self.execute(
                request_data.query,
                variables=request_data.variables,
                context=context,
                operation_name=request_data.operation_name,
                root_value=root_value,
                allowed_operation_types=allowed_operation_types,
            )
        except InvalidOperationTypeError as e:
            return PlainTextResponse(
                e.as_http_error_reason(method),
                status_code=status.HTTP_400_BAD_REQUEST,
            )

        response_data = await self.process_result(request, result)

        actual_response: JSONResponse = CustomJSONResponse(
            response_data,
            status_code=status.HTTP_200_OK,
            json_encoder=self.json_encoder,
            json_dumps_params=self.json_dumps_params,
        )

        return self._merge_responses(response, actual_response)<|MERGE_RESOLUTION|>--- conflicted
+++ resolved
@@ -203,10 +203,10 @@
                     return self._merge_responses(response, actual_response)
             elif content_type.startswith("multipart/form-data"):
                 multipart_data = await request.form()
-<<<<<<< HEAD
                 try:
-                    operations = json.loads(multipart_data.get("operations", "{}"))
-                    files_map = json.loads(multipart_data.get("map", "{}"))
+                    operations_text = multipart_data.get("operations", "{}")
+                    operations = json.loads(operations_text)  # type: ignore
+                    files_map = json.loads(multipart_data.get("map", "{}"))  # type: ignore # noqa: E501
                 except json.JSONDecodeError:
                     actual_response = PlainTextResponse(
                         "Unable to parse request body as JSON",
@@ -226,14 +226,6 @@
                     )
 
                     return self._merge_responses(response, actual_response)
-=======
-                operations_text = multipart_data.get("operations", "{}")
-                operations = json.loads(operations_text)  # type: ignore
-                files_map = json.loads(multipart_data.get("map", "{}"))  # type: ignore
-                data = replace_placeholders_with_files(
-                    operations, files_map, multipart_data
-                )
->>>>>>> c60d2b92
             else:
                 actual_response = PlainTextResponse(
                     "Unsupported Media Type",
