--- conflicted
+++ resolved
@@ -108,13 +108,12 @@
                     raise TypeError(f"{graphql_type} is not a named GraphQL Type")
                 graphql_types.append(graphql_type)
 
-<<<<<<< HEAD
         try:
             self._schema = GraphQLSchema(
                 query=query_type,
                 mutation=mutation_type,
                 subscription=subscription_type if subscription else None,
-                directives=specified_directives + graphql_directives,
+                directives=specified_directives + tuple(graphql_directives),
                 types=graphql_types,
                 extensions={
                     GraphQLCoreConverter.DEFINITION_BACKREF: self,
@@ -131,18 +130,6 @@
                 raise error.__cause__ from None
 
             raise
-=======
-        self._schema = GraphQLSchema(
-            query=query_type,
-            mutation=mutation_type,
-            subscription=subscription_type if subscription else None,
-            directives=specified_directives + tuple(graphql_directives),
-            types=graphql_types,
-            extensions={
-                GraphQLCoreConverter.DEFINITION_BACKREF: self,
-            },
-        )
->>>>>>> 431db0a5
 
         # attach our schema to the GraphQL schema instance
         self._schema._strawberry_schema = self  # type: ignore
